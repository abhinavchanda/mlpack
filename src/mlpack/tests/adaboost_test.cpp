--- conflicted
+++ resolved
@@ -27,21 +27,12 @@
 BOOST_AUTO_TEST_CASE(HammingLossBoundIris)
 {
   arma::mat inputData;
-<<<<<<< HEAD
-
-  if (!data::Load("iris.csv", inputData))
-    BOOST_FAIL("Cannot load test dataset iris.csv!");
-
-  arma::Mat<size_t> labels;
-
-  if (!data::Load("iris_labels.txt", labels))
-=======
+
   if (!data::Load("iris.txt", inputData))
     BOOST_FAIL("Cannot load test dataset iris.txt!");
 
   arma::Mat<size_t> labels;
-  if (!data::Load("iris_labels.txt",labels))
->>>>>>> de9cc4b0
+  if (!data::Load("iris_labels.txt", labels))
     BOOST_FAIL("Cannot load labels for iris iris_labels.txt");
 
   // Define your own weak learner, perceptron in this case.
@@ -125,14 +116,8 @@
 BOOST_AUTO_TEST_CASE(HammingLossBoundVertebralColumn)
 {
   arma::mat inputData;
-<<<<<<< HEAD
-
-  if (!data::Load("vc2.csv", inputData))
-    BOOST_FAIL("Cannot load test dataset vc2.csv!");
-=======
   if (!data::Load("vc2.txt", inputData))
     BOOST_FAIL("Cannot load test dataset vc2.txt!");
->>>>>>> de9cc4b0
 
   arma::Mat<size_t> labels;
   if (!data::Load("vc2_labels.txt",labels))
@@ -169,14 +154,8 @@
 BOOST_AUTO_TEST_CASE(WeakLearnerErrorVertebralColumn)
 {
   arma::mat inputData;
-<<<<<<< HEAD
-
-  if (!data::Load("vc2.csv", inputData))
-    BOOST_FAIL("Cannot load test dataset vc2.csv!");
-=======
   if (!data::Load("vc2.txt", inputData))
     BOOST_FAIL("Cannot load test dataset vc2.txt!");
->>>>>>> de9cc4b0
 
   arma::Mat<size_t> labels;
   if (!data::Load("vc2_labels.txt",labels))
@@ -307,14 +286,8 @@
 BOOST_AUTO_TEST_CASE(HammingLossIris_DS)
 {
   arma::mat inputData;
-<<<<<<< HEAD
-
-  if (!data::Load("iris.csv", inputData))
-    BOOST_FAIL("Cannot load test dataset iris.csv!");
-=======
   if (!data::Load("iris.txt", inputData))
     BOOST_FAIL("Cannot load test dataset iris.txt!");
->>>>>>> de9cc4b0
 
   arma::Mat<size_t> labels;
   if (!data::Load("iris_labels.txt",labels))
@@ -352,14 +325,8 @@
 BOOST_AUTO_TEST_CASE(WeakLearnerErrorIris_DS)
 {
   arma::mat inputData;
-<<<<<<< HEAD
-
-  if (!data::Load("iris.csv", inputData))
-    BOOST_FAIL("Cannot load test dataset iris.csv!");
-=======
   if (!data::Load("iris.txt", inputData))
     BOOST_FAIL("Cannot load test dataset iris.txt!");
->>>>>>> de9cc4b0
 
   arma::Mat<size_t> labels;
   if (!data::Load("iris_labels.txt", labels))
@@ -410,14 +377,8 @@
 BOOST_AUTO_TEST_CASE(HammingLossBoundVertebralColumn_DS)
 {
   arma::mat inputData;
-<<<<<<< HEAD
-
-  if (!data::Load("vc2.csv", inputData))
-    BOOST_FAIL("Cannot load test dataset vc2.csv!");
-=======
   if (!data::Load("vc2.txt", inputData))
     BOOST_FAIL("Cannot load test dataset vc2.txt!");
->>>>>>> de9cc4b0
 
   arma::Mat<size_t> labels;
   if (!data::Load("vc2_labels.txt",labels))
@@ -457,14 +418,8 @@
 BOOST_AUTO_TEST_CASE(WeakLearnerErrorVertebralColumn_DS)
 {
   arma::mat inputData;
-<<<<<<< HEAD
-
-  if (!data::Load("vc2.csv", inputData))
-    BOOST_FAIL("Cannot load test dataset vc2.csv!");
-=======
   if (!data::Load("vc2.txt", inputData))
     BOOST_FAIL("Cannot load test dataset vc2.txt!");
->>>>>>> de9cc4b0
 
   arma::Mat<size_t> labels;
   if (!data::Load("vc2_labels.txt", labels))
@@ -600,14 +555,8 @@
 {
   mlpack::math::RandomSeed(std::time(NULL));
   arma::mat inputData;
-<<<<<<< HEAD
-
-  if (!data::Load("vc2.csv", inputData))
-    BOOST_FAIL("Cannot load test dataset vc2.csv!");
-=======
   if (!data::Load("vc2.txt", inputData))
     BOOST_FAIL("Cannot load test dataset vc2.txt!");
->>>>>>> de9cc4b0
 
   arma::Mat<size_t> labels;
   if (!data::Load("vc2_labels.txt",labels))
